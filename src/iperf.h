--- conflicted
+++ resolved
@@ -458,10 +458,7 @@
 extern int gerror; /* error value from getaddrinfo(3), for use in internal error handling */
 
 /* UDP "connect" message and reply (textual value for Wireshark, etc. readability - legacy was numeric) */
-<<<<<<< HEAD
-=======
-
->>>>>>> 402b48d6
+
 #if BYTE_ORDER == BIG_ENDIAN
 #define UDP_CONNECT_MSG 0x39383736
 #define UDP_CONNECT_REPLY 0x36373839
